---
# ====================================
#
#            RESOURCE TYPES
#
# ====================================
resource_types:
- name: slack-alert
  type: docker-image
  source:
    repository: arbourd/concourse-slack-alert-resource
    channel: '#build'

- name: pull-request
  type: docker-image
  source:
<<<<<<< HEAD
    repository: teliaoss/github-pr-resource
=======
    repository: jtarchie/pr
>>>>>>> ffa49e41


# ====================================
#
#            RESOURCES
#
# ====================================
resources:
- name: test-pull-request
  type: pull-request
  source:
    repository: morningconsult/go-elasticsearch-alerts
    access_token: ((github-access-token))
<<<<<<< HEAD
=======
    repo: morningconsult/go-elasticsearch-alerts
    uri: ((github-repo))
    base: master
>>>>>>> ffa49e41

- name: new-release
  type: git
  source:
    private_key: ((github-private-key))
    access_token: ((github-access-token))
    uri: ((github-repo))
    branch: master
    tag_filter: 'v*'

- name: golang
  type: docker-image
  source:
    repository: golang
    tag: 1.11.4-alpine3.8

- name: slack
  type: slack-alert
  source:
    url: ((slack-webhook))
    channel: '#build'

# ====================================
#
#            JOBS
#
# ====================================
jobs:
- name: test-pr
  build_logs_to_retain: 30
  serial: true
  plan:
<<<<<<< HEAD
  - aggregate:
    - get: test-pull-request
      trigger: true
    - get: golang
  - put: test-pull-request
    params:
      path: test-pull-request
      status: pending
=======
  - get: test-pull-request
    trigger: true
  - get: golang
>>>>>>> ffa49e41
  - task: test-pr
    image: golang
    file: test-pull-request/ci/tasks/test-pull-request.yml
    on_success:
      put: test-pull-request
      params:
        path: test-pull-request
        status: success
        context: $BUILD_JOB_NAME
        comment: test-pull-request/ci/pr_test_success
    on_failure:
      put: test-pull-request
      params:
        path: test-pull-request
        status: failure
        context: $BUILD_JOB_NAME
        comment: test-pull-request/ci/pr_test_failure
    on_abort:
      put: test-pull-request
      params:
        path: test-pull-request
        status: error
        context: $BUILD_JOB_NAME
        comment: test-pull-request/ci/pr_test_failure

- name: build-release
  serial: true
  plan:
  - aggregate:
    - get: new-release
      trigger: true
    - get: golang
  - task: test-and-build
    image: golang
    file: new-release/ci/tasks/build-release.yml
    params:
      GITHUB_TOKEN: ((github-access-token))
    on_failure:
      put: slack
      params: {alert_type: failed}
    on_abort:
      put: slack
      params: {alert_type: aborted}<|MERGE_RESOLUTION|>--- conflicted
+++ resolved
@@ -14,11 +14,7 @@
 - name: pull-request
   type: docker-image
   source:
-<<<<<<< HEAD
     repository: teliaoss/github-pr-resource
-=======
-    repository: jtarchie/pr
->>>>>>> ffa49e41
 
 
 # ====================================
@@ -32,12 +28,6 @@
   source:
     repository: morningconsult/go-elasticsearch-alerts
     access_token: ((github-access-token))
-<<<<<<< HEAD
-=======
-    repo: morningconsult/go-elasticsearch-alerts
-    uri: ((github-repo))
-    base: master
->>>>>>> ffa49e41
 
 - name: new-release
   type: git
@@ -70,7 +60,6 @@
   build_logs_to_retain: 30
   serial: true
   plan:
-<<<<<<< HEAD
   - aggregate:
     - get: test-pull-request
       trigger: true
@@ -79,11 +68,6 @@
     params:
       path: test-pull-request
       status: pending
-=======
-  - get: test-pull-request
-    trigger: true
-  - get: golang
->>>>>>> ffa49e41
   - task: test-pr
     image: golang
     file: test-pull-request/ci/tasks/test-pull-request.yml
